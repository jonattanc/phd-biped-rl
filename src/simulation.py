# simulation.py
import pybullet as p
import gymnasium as gym
import time
import numpy as np
import random
import math
<<<<<<< HEAD
import queue
import os
=======
import torch
>>>>>>> 3964d16d
from dpg_gait_phases import PhaseTransitionResult
import best_model_tracker
import utils


class Simulation(gym.Env):
    def __init__(
        self,
        logger,
        robot,
        environment,
        reward_system,
        ipc_queue,
        ipc_queue_main_to_process,
        pause_value,
        exit_value,
        enable_visualization_value,
        enable_real_time_value,
        camera_selecion_value,
        config_changed_value,
        seed,
        num_episodes=1,
        initial_episode=0,
    ):
        super(Simulation, self).__init__()
        np.random.seed(seed)
        random.seed(seed)
        torch.manual_seed(seed)
        torch.cuda.manual_seed_all(seed)

        self.robot = robot
        self.environment = environment
        self.ipc_queue = ipc_queue
        self.ipc_queue_main_to_process = ipc_queue_main_to_process
        self.pause_value = pause_value
        self.exit_value = exit_value
        self.enable_visualization_value = enable_visualization_value
        self.is_visualization_enabled = enable_visualization_value.value
        self.enable_real_time_value = enable_real_time_value
        self.is_real_time_enabled = enable_real_time_value.value
        self.camera_selection_value = camera_selecion_value
        self.last_selected_camera = self.camera_selection_value.value
        self.config_changed_value = config_changed_value
        self.num_episodes = num_episodes
        self.episode_count = initial_episode
        self.total_steps = 0

        self.logger = logger
        self.agent = None
        self.physics_client = None
        self.com_marker = None
        self.reward_system = reward_system
        self.should_save_model = False

        self.tracker = best_model_tracker.BestModelTracker(self)

        # Configurações de simulação
        self.target_pitch_rad = math.radians(1)  # rad
        self.target_x_velocity = 2.0  # m/s
        self.fall_threshold = 0.5  # m
        self.success_distance = 9.0  # m
        self.yaw_threshold = math.radians(60)  # rad
        self.episode_training_timeout_s = 20  # s
        self.episode_pre_fill_timeout_s = 10  # s
        self.episode_timeout_s = self.episode_training_timeout_s
        self.physics_step_s = 1 / 240.0  # 240 Hz, ~4.16 ms
        self.physics_step_multiplier = 8
        self.time_step_s = self.physics_step_s * self.physics_step_multiplier  # 240/5 = 48 Hz, ~20.83 ms # 240/8 = 30 Hz, ~33.33 ms # 240/10 = 24 Hz, ~41.66 ms
        self.max_motor_velocity = 2.0  # rad/s
        self.max_motor_torque = 130.0  # Nm
        self.max_training_steps = int(self.episode_training_timeout_s / self.time_step_s)
        self.max_pre_fill_steps = int(self.episode_pre_fill_timeout_s / self.time_step_s)
        self.max_steps = self.max_training_steps

        self.lateral_friction = 2.0
        self.spinning_friction = 1.0
        self.rolling_friction = 0.001
        self.restitution = 0.0

        # Configurar ambiente de simulação PRIMEIRO
        self.setup_sim_env()

        # AGORA podemos obter as informações do robô carregado
        self.action_dim = self.robot.get_num_revolute_joints()
        self.action_space = gym.spaces.Box(low=-1.0, high=1.0, shape=(self.action_dim,), dtype=np.float32)

        self.observation_dim = len(self.robot.get_observation())
        self.observation_space = gym.spaces.Box(low=-np.inf, high=np.inf, shape=(self.observation_dim,), dtype=np.float32)

        self.logger.info(f"Simulação configurada: {self.robot.name} no {self.environment.name}")
        self.logger.info(f"Robô: {self.robot.name}")
        self.logger.info(f"DOF: {self.action_dim}")
        self.logger.info(f"Ambiente: {self.environment.name}")
        self.logger.info(f"Visualização: {self.enable_visualization_value.value}")
        self.logger.info(f"Tempo Real: {self.enable_real_time_value.value}")
        self.logger.info(f"Action space: {self.action_dim}, Observation space: {self.observation_dim}")

        # Variáveis para coleta de dados
        self.reset_episode_vars()

    def create_com_marker(self):
        com_pos = self.robot.get_center_of_mass()

        visual_shape = p.createVisualShape(shapeType=p.GEOM_SPHERE, radius=0.02, rgbaColor=[1, 0, 0, 1])
        self.com_marker = p.createMultiBody(baseMass=0, baseVisualShapeIndex=visual_shape, basePosition=com_pos)

        self.com_line_id = p.addUserDebugLine(lineFromXYZ=com_pos, lineToXYZ=[com_pos[0], com_pos[1], 0], lineColorRGB=[1, 0, 0], lineWidth=2.0)

    def update_com_marker(self):
        com_pos = self.robot.get_center_of_mass()

        p.resetBasePositionAndOrientation(self.com_marker, com_pos, [0, 0, 0, 1])

        self.com_line_id = p.addUserDebugLine(lineFromXYZ=com_pos, lineToXYZ=[com_pos[0], com_pos[1], 0], lineColorRGB=[1, 0, 0], lineWidth=2.0, replaceItemUniqueId=self.com_line_id)

    def setup_sim_env(self):
        """Conecta ao PyBullet e carrega ambiente e robô"""
        if self.physics_client is not None:
            p.disconnect()

        # Usar visualização apenas se estiver habilitada
        if self.is_visualization_enabled:
            self.physics_client = p.connect(p.GUI)
            p.configureDebugVisualizer(p.COV_ENABLE_GUI, 0)
        else:
            self.physics_client = p.connect(p.DIRECT)

        self.last_selected_camera = self.camera_selection_value.value

        if self.last_selected_camera == 1:  # Ambiente geral
            p.resetDebugVisualizerCamera(cameraDistance=5.0, cameraYaw=35, cameraPitch=-45, cameraTargetPosition=[6.0, 0.0, 0.6])

        elif self.last_selected_camera == 2:  # Robô - Diagonal direita
            p.resetDebugVisualizerCamera(cameraDistance=2.0, cameraYaw=40, cameraPitch=-25, cameraTargetPosition=[0.8, 0.0, 0.0])

        elif self.last_selected_camera == 3:  # Robô - Diagonal esquerda
            p.resetDebugVisualizerCamera(cameraDistance=2.0, cameraYaw=140, cameraPitch=-25, cameraTargetPosition=[0.8, 0.0, 0.0])

        elif self.last_selected_camera == 4:  # Robô - Lateral direita
            p.resetDebugVisualizerCamera(cameraDistance=2.0, cameraYaw=0, cameraPitch=-5, cameraTargetPosition=[0.5, 0.0, 0.0])

        elif self.last_selected_camera == 5:  # Robô - Lateral esquerda
            p.resetDebugVisualizerCamera(cameraDistance=2.0, cameraYaw=180, cameraPitch=-5, cameraTargetPosition=[0.5, 0.0, 0.0])

        elif self.last_selected_camera == 6:  # Robô - Frontal
            p.resetDebugVisualizerCamera(cameraDistance=2.5, cameraYaw=90, cameraPitch=-5, cameraTargetPosition=[0.0, 0.0, 0.5])

        elif self.last_selected_camera == 7:  # Robô - Traseira
            p.resetDebugVisualizerCamera(cameraDistance=1.5, cameraYaw=-90, cameraPitch=-5, cameraTargetPosition=[0.0, 0.0, 0.5])

        p.setGravity(0, 0, -9.807)
        p.setTimeStep(self.physics_step_s)

        p.setPhysicsEngineParameter(enableConeFriction=1)

        # Carregar ambiente primeiro
        self.environment.load_in_simulation(use_fixed_base=True)

        # Carregar robô após o ambiente
        self.robot.load_in_simulation()

        self.create_com_marker()

        if self.is_visualization_enabled:
            for i in range(5):  # Realiza diversas iterações para focar a janela assim que possível
                time.sleep(0.1)  # Aguarda a inicialização da janela do PyBullet
                self.ipc_queue.put({"type": "pybullet_window_ready"})

    def set_agent(self, agent):
        self.agent = agent

    def pre_fill_buffer(self):
        dpg_enabled = False
        if hasattr(self.reward_system, "dpg_manager") and self.reward_system.dpg_manager:
            dpg_enabled = self.reward_system.dpg_manager.config.enabled
        if dpg_enabled:
            return
        
        obs = self.reset()

        self.episode_timeout_s = self.episode_pre_fill_timeout_s
        self.max_steps = self.max_pre_fill_steps

        while self.total_steps < self.agent.prefill_steps and not self.exit_value.value:
            t = self.episode_steps * self.time_step_s
            action = self.robot.get_example_action(t)

            next_obs, reward, episode_terminated, episode_truncated, info = self.step(action)
            done = episode_terminated or episode_truncated

            if isinstance(obs, (list, tuple)):
                obs = np.concatenate([np.ravel(o) for o in obs if not isinstance(o, dict)])
            else:
                obs = np.array(obs).flatten()

            if isinstance(next_obs, (list, tuple)):
                next_obs = np.concatenate([np.ravel(o) for o in next_obs if not isinstance(o, dict)])
            else:
                next_obs = np.array(next_obs).flatten()

            action = np.array(action).flatten()
            self.agent.model.replay_buffer.add(obs, next_obs, action, reward, done, infos=[info])
            obs = next_obs

            if done:
                obs = self.reset()

        if hasattr(self.reward_system, "dpg_manager") and self.reward_system.dpg_manager:
            self.reward_system.dpg_manager.config.enabled = dpg_enabled

        self.episode_timeout_s = self.episode_training_timeout_s
        self.max_steps = self.max_training_steps

        self.logger.info("Pré-preenchimento do buffer de replay concluído.")

    def soft_env_reset(self):
        # Remover corpos antigos se existirem
        if hasattr(self, "robot") and self.robot.id is not None:
            p.removeBody(self.robot.id)

        if hasattr(self.environment, "id") and self.environment.id is not None:
            p.removeBody(self.environment.id)

        # Recarregar ambiente
        self.environment.load_in_simulation(use_fixed_base=True)

        # Recarregar robô após o ambiente
        self.robot.load_in_simulation()

        if self.is_visualization_enabled:
            self.update_com_marker()

    def reset_episode_vars(self):
        self.episode_reward = 0.0
        self.episode_start_time = time.time()
        self.episode_robot_x_initial_position = 0.0
        self.episode_robot_y_initial_position = 0.0
        self.episode_distance = 0.0
        self.joint_velocities = self.action_dim * [0.0]
        self.episode_success = False
        self.episode_terminated = False
        self.episode_truncated = False
        self.episode_episode_done = False
        self.episode_termination = "none"
        self.episode_last_action = np.zeros(self.action_dim, dtype=float)
        self.episode_steps = 0
        self.episode_info = {}

    def reset(self, seed=None, options=None):
        super().reset(seed=seed)
        """
        Reinicia o ambiente e retorna o estado inicial.
        """
        # Reiniciar variáveis do episódio
        self.reset_episode_vars()

        # Resetar ambiente de simulação
        if self.config_changed_value.value:
            self.config_changed_value.value = 0
            self.is_visualization_enabled = self.enable_visualization_value.value
            self.is_real_time_enabled = self.enable_real_time_value.value
            self.setup_sim_env()

        else:
            self.soft_env_reset()

        # Obter posição inicial
        robot_position, robot_velocity, robot_orientation, robot_orientation_velocity = self.robot.get_imu_position_velocity_orientation()
        self.episode_robot_x_initial_position = robot_position[0]
        self.episode_robot_y_initial_position = robot_position[1]

        # Configurar parâmetros físicos para estabilidade
        self._configure_robot_stability()

        # Retornar observação inicial
        obs = self.robot.get_observation()
        return obs, {}

    def _configure_robot_stability(self):
        """Configura parâmetros para melhorar a estabilidade inicial do robô"""

        for link_index in range(-1, self.robot.get_num_joints()):
            p.changeDynamics(
                self.robot.id, link_index, lateralFriction=self.lateral_friction, spinningFriction=self.spinning_friction, rollingFriction=self.rolling_friction, restitution=self.restitution
            )

        for link_index in range(-1, self.environment.get_num_joints()):
            p.changeDynamics(
                self.environment.id, link_index, lateralFriction=self.lateral_friction, spinningFriction=self.spinning_friction, rollingFriction=self.rolling_friction, restitution=self.restitution
            )

        # Reduzir damping para menos oscilação
        p.changeDynamics(self.robot.id, -1, linearDamping=0.04, angularDamping=0.04)

    def transmit_episode_info(self):
        """Transmite informações do episódio via IPC"""

        if hasattr(self.agent, "model") and hasattr(self.agent.model, "ep_info_buffer"):
            if self.agent.model.ep_info_buffer is not None and len(self.agent.model.ep_info_buffer) > 0 and len(self.agent.model.ep_info_buffer[0]) > 0:
                self.agent.model.ep_info_buffer = []

        self.episode_count += 1

        self.ipc_queue.put({"type": "tracker_status", "tracker_status": self.tracker.get_status()})

        # Criar dados do episódio
        episode_data = {
            "type": "episode_data",
            "episodes": self.episode_count,
            "rewards": self.episode_reward,
            "times": self.episode_steps * self.time_step_s,
            "steps": self.episode_steps,
            "total_steps": self.total_steps,
            "distances": self.episode_distance,
            "success": self.episode_success,
            "imu_x": self.robot_x_position,
            "imu_y": self.robot_y_position,
            "imu_z": self.robot_z_position,
            "imu_x_vel": self.robot_x_velocity,
            "imu_y_vel": self.robot_y_velocity,
            "imu_z_vel": self.robot_z_velocity,
            "roll": self.robot_roll,
            "pitch": self.robot_pitch,
            "yaw": self.robot_yaw,
            "roll_vel": self.robot_roll_vel,
            "pitch_vel": self.robot_pitch_vel,
            "yaw_vel": self.robot_yaw_vel,
        }

        # Adicionar informações de fase DPG se disponível
        if hasattr(self.reward_system, "dpg_manager") and self.reward_system.dpg_manager is not None:
            try:
                dpg_status = self.reward_system.dpg_manager.gait_phase_dpg.get_detailed_status()
                advanced_metrics = self.reward_system.dpg_manager.get_advanced_metrics()
                episode_data.update(
                    {
                        "dpg_phase": dpg_status["current_phase"],
                        "dpg_phase_index": dpg_status["phase_index"],
                        "target_speed": dpg_status["target_speed"],
                        "dpg_episodes_in_phase": dpg_status["episodes_in_phase"], 
                        "dpg_success_rate": dpg_status["performance_metrics"]["success_rate"],
                        "dpg_avg_distance": dpg_status["performance_metrics"]["avg_distance"],
                        "dass_samples": advanced_metrics.get("dass_samples", 0),
                        "irl_confidence": advanced_metrics.get("irl_confidence", 0.0),
                        "hdpg_convergence": advanced_metrics.get("hdpg_convergence", 0.0),
                        "hdpg_active": advanced_metrics.get("hdpg_active", False),
                        "phase_name": advanced_metrics.get("phase_name", "unknown")
                    }
                )
            except Exception as e:
                self.logger.warning(f"Erro ao obter status DPG detalhado: {e}")

            if self.episode_count % 100 == 0:
                try:
                    dpg_system = self.reward_system.dpg_manager.gait_phase_dpg
                    current_phase = dpg_system.current_phase
                    detailed_status = dpg_system.get_detailed_status()

                    print(f"\nDPG DIAGNÓSTICO - Ep: {self.episode_count}")
                    print(f"   Fase: {current_phase} ({dpg_system.phases[current_phase].name})")
                    print(f"   Episódios na fase: {detailed_status['episodes_in_phase']}")
                    print(f"   Taxa no diagnóstico: {detailed_status['performance_metrics']['success_rate']:.1%}")
                    print(f"   Distância média: {detailed_status['performance_metrics']['avg_distance']:.2f}m")
                    print(f"   Velocidade alvo: {detailed_status['target_speed']} m/s")

                    current_metrics = detailed_status["performance_metrics"]
                    current_phase_config = dpg_system.phases[current_phase]
                    print(f"   REQUISITOS FASE {current_phase}:")

                    success_rate_met = current_metrics["success_rate"] >= current_phase_config.transition_conditions["min_success_rate"]
                    success_icon = "✅" if success_rate_met else "❌"
                    print(f"     {success_icon} Min success rate: {current_phase_config.transition_conditions['min_success_rate']} (Atual: {current_metrics['success_rate']:.3f})")

                    distance_met = current_metrics["avg_distance"] >= current_phase_config.transition_conditions["min_avg_distance"]
                    distance_icon = "✅" if distance_met else "❌"
                    print(f"     {distance_icon} Min avg distance: {current_phase_config.transition_conditions['min_avg_distance']}m (Atual: {current_metrics['avg_distance']:.3f}m)")

                    roll_met = current_metrics["avg_roll"] <= current_phase_config.transition_conditions["max_avg_roll"]
                    roll_icon = "✅" if roll_met else "❌"
                    print(f"     {roll_icon} Max avg roll: {current_phase_config.transition_conditions['max_avg_roll']} (Atual: {current_metrics['avg_roll']:.3f})")

                    min_episodes = current_phase_config.transition_conditions.get("min_episodes", 10)
                    episodes_met = detailed_status["episodes_in_phase"] >= min_episodes
                    episodes_icon = "✅" if episodes_met else "❌"
                    print(f"     {episodes_icon} Min episodes: {min_episodes} (Atual: {detailed_status['episodes_in_phase']})")

                    if "consistency_count" in current_phase_config.transition_conditions:
                        consistency_met = dpg_system._check_performance_consistency()
                        consistency_icon = "✅" if consistency_met else "❌"
                        print(f"     {consistency_icon} Consistência: {current_phase_config.transition_conditions['consistency_count']} episódios consistentes")

                    skills = dpg_system._assess_phase_skills()
                    print("   HABILIDADES:")
                    for skill, req in current_phase_config.skill_requirements.items():
                        current = skills.get(skill, 0)
                        status = "✅" if current >= req else "❌"
                        print(f"     {status} {skill}: {current:.3f} / {req:.3f}")

                except Exception as e:
                    print(f"Erro no relatório DPG detalhado: {e}")

        # Enviar para ipc_queue
        try:
            self.ipc_queue.put_nowait(episode_data)

        except Exception as e:
            self.logger.exception("Erro ao transmitir dados do episódio")
            # Ignorar erros de queue durante avaliação

        if self.episode_count % 10 == 0:
            self.logger.info(f"Episódio {self.episode_count} concluído")

    def apply_action(self, action):
        action = np.clip(action, -1.0, 1.0)  # Normalizar ação para evitar valores extremos

        joint_positions, joint_velocities = self.robot.get_joint_states()

        max_step_size = self.max_motor_velocity * self.time_step_s
        target_positions = [current_angle + action_value * max_step_size for current_angle, action_value in zip(joint_positions, action)]

        forces = [self.max_motor_torque] * self.action_dim

        p.setJointMotorControlArray(
            bodyIndex=self.robot.id,
            jointIndices=self.robot.revolute_indices,
            controlMode=p.POSITION_CONTROL,
            targetPositions=target_positions,
            forces=forces,
            positionGains=[0.5] * self.action_dim,
        )

    def step(self, action):
        """
        Executa uma ação e retorna (observação, recompensa, done, info).
        """
        if self.should_save_model:
            self.ipc_queue.put({"type": "tracker_status", "tracker_status": self.tracker.get_status()})
            save_path = os.path.join(utils.TEMP_MODEL_SAVE_PATH, f"autosave_{self.tracker.auto_save_count}")
            utils.ensure_directory(save_path)
            model_full_path = os.path.join(save_path, f"autosave_model_{self.tracker.auto_save_count}.zip")
            self.save_and_confirm(save_path, model_full_path, autosave=True)
            self.should_save_model = False

        self.apply_action(action)

        # Avançar simulação
        for _ in range(self.physics_step_multiplier):
            p.stepSimulation()

        if self.is_visualization_enabled:
            self.update_com_marker()

        self.episode_steps += 1
        self.total_steps += 1

        # Obter observação
        self.has_gait_state_changed = self.robot.update_gait_state()
        obs = self.robot.get_observation()

        robot_position, robot_velocity, robot_orientation, robot_orientation_velocity = self.robot.get_imu_position_velocity_orientation()
        self.robot_x_position = robot_position[0]
        self.robot_y_position = robot_position[1]
        self.robot_z_position = robot_position[2]
        self.robot_x_velocity = robot_velocity[0]
        self.robot_y_velocity = robot_velocity[1]
        self.robot_z_velocity = robot_velocity[2]
        self.robot_roll = robot_orientation[0]
        self.robot_pitch = robot_orientation[1]
        self.robot_yaw = robot_orientation[2]
        self.robot_roll_vel = robot_orientation_velocity[0]
        self.robot_pitch_vel = robot_orientation_velocity[1]
        self.robot_yaw_vel = robot_orientation_velocity[2]
        self.robot_right_knee_angle, self.robot_left_knee_angle = self.robot.get_knee_angles()
        self.robot_right_hip_frontal_angle, self.robot_left_hip_frontal_angle = self.robot.get_hip_frontal_angles()
        self.robot_right_hip_lateral_angle, self.robot_left_hip_lateral_angle = self.robot.get_hip_lateral_angles()
        self.robot_left_foot_contact, self.robot_right_foot_contact = self.robot.get_foot_contact_states()
        self.robot_left_foot_height, self.robot_right_foot_height = self.robot.get_foot_heights()
        self.robot_right_shoulder_front_angle, self.robot_left_shoulder_front_angle = self.robot.get_shoulder_angles()
        self.robot_left_foot_x_velocity, self.robot_right_foot_x_velocity = self.robot.get_foot_x_velocities()
        self.robot_right_foot_orientation, self.robot_left_foot_orientation = self.robot.get_foot_global_angles()
        self.robot_right_foot_roll = self.robot_right_foot_orientation[0]
        self.robot_left_foot_roll = self.robot_left_foot_orientation[0]
        self.robot_right_foot_pitch = self.robot_right_foot_orientation[1]
        self.robot_left_foot_pitch = self.robot_left_foot_orientation[1]

        self.last_joint_velocities = self.joint_velocities
        self.joint_positions, self.joint_velocities = self.robot.get_joint_states()

        self.episode_distance = self.robot_x_position - self.episode_robot_x_initial_position

        info = {}

        # Condições de Termino
        self.episode_termination = "none"

        # Queda
        if self.robot_z_position < self.fall_threshold:
            self.episode_terminated = True
            self.episode_termination = "fell"

        # Desvio do caminho
        if abs(self.robot_yaw) >= self.yaw_threshold:
            self.episode_terminated = True
            self.episode_termination = "yaw_deviated"

        # Sucesso
        elif self.episode_distance >= self.success_distance:
            self.episode_terminated = True
            self.episode_success = True
            self.episode_termination = "success"

        # Timeout
        elif self.episode_steps * self.time_step_s >= self.episode_timeout_s:
            self.episode_truncated = True
            self.episode_termination = "timeout"

        self.episode_done = self.episode_truncated or self.episode_terminated

        # Calcular recompensa
        reward = self.reward_system.calculate_reward(self, action)
        self.episode_reward += reward

        if self.config_changed_value.value:  # Se houve mudança de configuração
            if self.pause_value.value:
                self.ipc_queue.put({"type": "tracker_status", "tracker_status": self.tracker.get_status()})

                while self.pause_value.value and not self.exit_value.value:
                    self.try_to_resolve_config_change()
                    time.sleep(0.1)

            self.try_to_resolve_config_change()

        else:  # Desabilita espera real-time quando há mudança de configuração pendente
            if self.is_visualization_enabled and self.is_real_time_enabled:
                time.sleep(self.time_step_s)

        self.should_save_model = self.tracker.update()

        # Coletar info final quando o episódio terminar
        if self.episode_done:
            if hasattr(self.reward_system, "dpg_manager") and self.reward_system.dpg_manager and hasattr(self.reward_system.dpg_manager, "gait_phase_dpg"):

                episode_results = {
                    "distance": self.episode_distance,
                    "success": self.episode_success,
                    "duration": self.episode_steps * self.time_step_s,
                    "reward": self.episode_reward,
                    "roll": abs(self.robot_roll),
                    "steps": self.episode_steps,
                    "left_contact": self.robot_left_foot_contact,
                    "right_contact": self.robot_right_foot_contact,
                    "gait_pattern_score": self.robot.get_gait_pattern_score(),
                    "speed": abs(self.robot_x_velocity),
                    "energy_used": self.robot.get_energy_used(),
                    "flight_quality": self.robot.get_flight_phase_quality(),
                    "clearance_score": self.robot.get_clearance_score(),
                    "propulsion_efficiency": self.robot.get_propulsion_efficiency(),
                }
                # Chamar update_phase APENAS UMA VEZ
                try:
                    transition_result = self.reward_system.dpg_manager.gait_phase_dpg.update_phase(episode_results)
                except Exception as e:
                    self.logger.error(f"Erro ao chamar update_phase: {e}")

            self.transmit_episode_info()

        self.episode_last_action = action

        if self.tracker.should_pause():
            self.ipc_queue.put({"type": "autopause_request", "tracker_status": self.tracker.get_status()})
            self.tracker.patience_steps += self.tracker.original_patience

        if self.exit_value.value:
            self.logger.info("Sinal de saída recebido em step. Finalizando simulação.")
            info["exit"] = True

        return obs, reward, self.episode_terminated, self.episode_truncated, info

    def try_to_resolve_config_change(self):
        self.config_changed_value.value = 0
        self.is_real_time_enabled = self.enable_real_time_value.value

        try:
            msg = self.ipc_queue_main_to_process.get_nowait()
            data_type = msg.get("type")

            if data_type == "save_request":
                save_path = msg.get("save_session_path")
                model_full_path = os.path.join(save_path, "latest_model.zip")
                self.save_and_confirm(save_path, model_full_path, autosave=False)

        except queue.Empty:
            pass

        if self.last_selected_camera != self.camera_selection_value.value or self.is_visualization_enabled != self.enable_visualization_value.value:
            self.config_changed_value.value = 1  # Para esta mudança de configuração, precisamos aguardar o término do episódio atual para reiniciar a simulação

    def save_and_confirm(self, save_path, model_full_path, autosave):
        """Salva modelo do agente, solicita salvamento de dados da gui, pausa treinamento enquanto gui salva os dados"""
        self.pause_value.value = True
        self.config_changed_value.value = True
        self.agent.save_model(model_full_path)
        self.ipc_queue.put({"type": "agent_model_saved", "save_path": save_path, "autosave": autosave, "tracker_status": self.tracker.get_status()})

    def close(self):
        p.disconnect()<|MERGE_RESOLUTION|>--- conflicted
+++ resolved
@@ -5,12 +5,9 @@
 import numpy as np
 import random
 import math
-<<<<<<< HEAD
 import queue
 import os
-=======
 import torch
->>>>>>> 3964d16d
 from dpg_gait_phases import PhaseTransitionResult
 import best_model_tracker
 import utils
@@ -188,7 +185,7 @@
             dpg_enabled = self.reward_system.dpg_manager.config.enabled
         if dpg_enabled:
             return
-        
+
         obs = self.reset()
 
         self.episode_timeout_s = self.episode_pre_fill_timeout_s
@@ -350,14 +347,14 @@
                         "dpg_phase": dpg_status["current_phase"],
                         "dpg_phase_index": dpg_status["phase_index"],
                         "target_speed": dpg_status["target_speed"],
-                        "dpg_episodes_in_phase": dpg_status["episodes_in_phase"], 
+                        "dpg_episodes_in_phase": dpg_status["episodes_in_phase"],
                         "dpg_success_rate": dpg_status["performance_metrics"]["success_rate"],
                         "dpg_avg_distance": dpg_status["performance_metrics"]["avg_distance"],
                         "dass_samples": advanced_metrics.get("dass_samples", 0),
                         "irl_confidence": advanced_metrics.get("irl_confidence", 0.0),
                         "hdpg_convergence": advanced_metrics.get("hdpg_convergence", 0.0),
                         "hdpg_active": advanced_metrics.get("hdpg_active", False),
-                        "phase_name": advanced_metrics.get("phase_name", "unknown")
+                        "phase_name": advanced_metrics.get("phase_name", "unknown"),
                     }
                 )
             except Exception as e:
