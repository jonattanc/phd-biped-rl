--- conflicted
+++ resolved
@@ -34,13 +34,9 @@
         logger = utils.get_logger(["evaluation", circuit_name, avatar_name])
         robot = Robot(logger, name=avatar_name)
         env_obj = Environment(logger, name=circuit_name)
-<<<<<<< HEAD
         env = Simulation(
             logger, robot, env_obj, None, ipc_queue, None, pause_val, exit_val, enable_visualization_val, realtime_val, camera_selection_val, config_changed_value, num_episodes, seed=seed
         )
-=======
-        env = Simulation(logger, robot, env_obj, None, ipc_queue, pause_val, exit_val, enable_visualization_val, realtime_val, camera_selection_val, config_changed_value, seed, num_episodes)
->>>>>>> 3964d16d
         agent = Agent(logger, env=env, model_path=model_path)  # TODO: Passar algoritmo
 
         # Configurar o agente
