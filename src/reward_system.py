# reward_system.py
import os
import numpy as np
import json
from dataclasses import dataclass
import utils


@dataclass
class RewardComponent:
    name: str
    weight: float
    value: float = 0.0
    enabled: bool = True
    min_value: float = -float("inf")
    max_value: float = float("inf")


class RewardSystem:
    def __init__(self, logger):
        logger.info("Inicializando RewardSystem...")

        self.logger = logger
        self.components = {}
        
        # DPG
        self.dpg_manager = None
        self.phase_detector = None
        self.gait_phase_dpg = None
        self.dpg_enabled = False

        self.safe_zone = 0.2  # m
        self.warning_zone = 0.4  # m

        self.load_configuration_file("default.json", is_default_file=True)
        self.default_components = self.get_configuration_as_dict()

    def set_phase_detector(self, phase_detector):
        """Configura o detector de fases (para compatibilidade com DPG)"""
        self.phase_detector = phase_detector
        
    def set_dpg_manager(self, dpg_manager):
        """Configura o gerenciador DPG (opcional)"""
        self.dpg_manager = dpg_manager

    def enable_dpg_progression(self, enabled=True):
        """Ativa/desativa progressão por fases para DPG"""
        self.dpg_enabled = enabled
        if enabled:
            if not hasattr(self, 'gait_phase_dpg'):
                from dpg_gait_phases import GaitPhaseDPG
                self.gait_phase_dpg = GaitPhaseDPG(self.logger, self)
                
            self.gait_phase_dpg._apply_phase_config()  # Aplicar configuração inicial
            self.logger.info("DPG com Fases da Marcha ativado")
            
            if hasattr(self, 'phase_detector') and self.phase_detector:
                self.logger.info("Detector de fases da marcha inicializado")
        else:
            self.logger.info("Sistema de recompensa padrão")
            
    def is_component_enabled(self, name):
        if name not in self.components:
            return False
        return self.components[name].enabled

<<<<<<< HEAD
    def _initialize_phase_targets(self):
        """Metas articulares por fase baseadas no documento"""
        return {
            "IC": {"hip": +0.35, "knee": +0.10, "ankle": +0.05, "sigma": 0.10},
            "LR": {"hip": +0.30, "knee": +0.15, "ankle": +0.05, "sigma": 0.12},
            "MS": {"hip": +0.10, "knee": +0.05, "ankle": +0.10, "sigma": 0.12},
            "TS": {"hip": -0.20, "knee": +0.05, "ankle": -0.30, "sigma": 0.15},
            "PS": {"hip": 0.00, "knee": +0.40, "ankle": -0.10, "sigma": 0.15},
            "ISw": {"hip": +0.25, "knee": +1.00, "ankle": +0.08, "sigma": 0.20},
            "MSw": {"hip": +0.40, "knee": +0.50, "ankle": +0.05, "sigma": 0.20},
            "TSw": {"hip": +0.30, "knee": +0.10, "ankle": +0.02, "sigma": 0.12},
        }

    def _initialize_phase_weights(self):
        """Pesos das recompensas por fase baseados no documento"""
        return {
            "velocity": 2.0,  # w_v
            "phase_angles": 1.6,  # w_phase
            "propulsion": 0.6,  # w_prop
            "clearance": 0.5,  # w_clr
            "stability": 0.8,  # w_stab
            "symmetry": 0.3,  # w_sym
            "effort_torque": 1e-4,  # w_tau
            "effort_power": 1e-5,  # w_P
            "action_smoothness": 1e-3,  # w_jerk
            "lateral_penalty": 0.2,  # w_perp
            "slip_penalty": 0.5,  # w_slip
        }

    def set_phase_detector(self, phase_detector):
        """Configura o detector de fases"""
        self.phase_detector = phase_detector

=======
>>>>>>> 73a1a4a0
    def calculate_reward(self, sim, action):
        """Método principal - escolhe entre DPG progressivo ou padrão"""
        # Modifique esta verificação:
        if hasattr(self, 'dpg_manager') and self.dpg_manager and self.dpg_manager.config.enabled:
            return self.calculate_dpg_reward(sim, action)
        else:
            return self.calculate_standard_reward(sim, action)

    def calculate_standard_reward(self, sim, action):
        """Calcula recompensa padrão (sem DPG)"""

        # Resetar valores dos componentes
        for component in self.components.values():
            component.value = 0.0

        total_reward = 0.0

        distance_y_from_center = abs(sim.robot_y_position)

<<<<<<< HEAD
        # COMPONENTES PARA MARCHA

        # 1. PROGRESSO E VELOCIDADE
=======
        # Componentes de recompensa
        if self.is_component_enabled("gait_state_change"):
            self.components["gait_state_change"].value = sim.has_gait_state_changed
            total_reward += self.components["gait_state_change"].value * self.components["gait_state_change"].weight

>>>>>>> 73a1a4a0
        if self.is_component_enabled("progress"):
            progress = sim.target_x_velocity - abs(sim.target_x_velocity - sim.robot_x_velocity)
            self.components["progress"].value = progress
            total_reward += progress * self.components["progress"].weight

<<<<<<< HEAD
        # 2. ESTABILIDADE DA MARCHA (Controle postural)
        if self.is_component_enabled("stability_pitch"):
            pitch_error = (sim.robot_pitch - sim.target_pitch_rad) ** 2
            self.components["stability_pitch"].value = pitch_error
            total_reward += pitch_error * self.components["stability_pitch"].weight

        if self.is_component_enabled("stability_roll"):
            roll_error = sim.robot_roll**2
            self.components["stability_roll"].value = roll_error
            total_reward += roll_error * self.components["stability_roll"].weight
=======
        if self.is_component_enabled("distance_bonus"):
            self.components["distance_bonus"].value = sim.episode_distance
            total_reward += sim.episode_distance * self.components["distance_bonus"].weight
>>>>>>> 73a1a4a0

        if self.is_component_enabled("gait_pattern_cross"):
            cross_gait_score = self._calculate_cross_gait_pattern(sim)
            self.components["gait_pattern_cross"].value = cross_gait_score
            total_reward += cross_gait_score * self.components["gait_pattern_cross"].weight

        if self.is_component_enabled("stability_roll"):
            self.components["stability_roll"].value = sim.robot_roll**2
            total_reward += sim.robot_roll**2 * self.components["stability_roll"].weight

<<<<<<< HEAD
        # 5. ALTURA ADEQUADA DOS PÉS (Clearance durante o balanço)
        if self.is_component_enabled("foot_clearance_original"):
            foot_height = 0

            if not sim.robot_left_foot_contact:
                foot_height += sim.robot_left_foot_height

            if not sim.robot_right_foot_contact:
                foot_height += sim.robot_right_foot_height

            self.components["foot_clearance_original"].value = foot_height
            total_reward += self.components["foot_clearance_original"].value * self.components["foot_clearance_original"].weight

        if self.is_component_enabled("foot_clearance"):
            clearance_score = self._calculate_foot_clearance_optimized(sim)
            self.components["foot_clearance"].value = clearance_score
            total_reward += clearance_score * self.components["foot_clearance"].weight
=======
        if self.is_component_enabled("stability_pitch"):
            self.components["stability_pitch"].value = (sim.robot_pitch - sim.target_pitch_rad) ** 2
            total_reward += self.components["stability_pitch"].value * self.components["stability_pitch"].weight
>>>>>>> 73a1a4a0

        if self.is_component_enabled("pitch_forward_bonus"):
            target_forward_pitch = 0.05
            pitch_error = abs(sim.robot_pitch - target_forward_pitch)
            pitch_bonus = max(0, 0.1 - pitch_error)
            self.components["pitch_forward_bonus"].value = pitch_bonus
            total_reward += pitch_bonus * self.components["pitch_forward_bonus"].weight

        if self.is_component_enabled("stability_yaw"):
            self.components["stability_yaw"].value = sim.robot_yaw**2
            total_reward += sim.robot_yaw**2 * self.components["stability_yaw"].weight

        if self.is_component_enabled("yaw_penalty"):
            if sim.episode_termination == "yaw_deviated":
                self.components["yaw_penalty"].value = 1
                total_reward += self.components["yaw_penalty"].weight

        if self.is_component_enabled("fall_penalty"):
            if sim.episode_termination == "fell":
                self.components["fall_penalty"].value = 1
                total_reward += self.components["fall_penalty"].weight
<<<<<<< HEAD

        # DEMAIS COMPONENTES

        # Transições de estado
        if self.is_component_enabled("gait_state_change"):
            self.components["gait_state_change"].value = sim.has_gait_state_changed
            total_reward += self.components["gait_state_change"].value * self.components["gait_state_change"].weight

        # Bonus de distância
        if self.is_component_enabled("distance_bonus"):
            self.components["distance_bonus"].value = sim.episode_distance
            total_reward += sim.episode_distance * self.components["distance_bonus"].weight

        # Inclinação frontal
        if self.is_component_enabled("pitch_forward_bonus"):
            target_forward_pitch = 0.05
            pitch_error = abs(sim.robot_pitch - target_forward_pitch)
            pitch_bonus = max(0, 0.1 - pitch_error)
            self.components["pitch_forward_bonus"].value = pitch_bonus
            total_reward += pitch_bonus * self.components["pitch_forward_bonus"].weight

        if self.is_component_enabled("stability_yaw"):
            self.components["stability_yaw"].value = sim.robot_yaw**2
            total_reward += sim.robot_yaw**2 * self.components["stability_yaw"].weight
=======
>>>>>>> 73a1a4a0

        if self.is_component_enabled("height_deviation_penalty"):
            self.components["height_deviation_penalty"].value = abs(sim.robot_y_position - sim.episode_robot_y_initial_position)
            total_reward += self.components["height_deviation_penalty"].value * self.components["height_deviation_penalty"].weight

        if self.is_component_enabled("height_deviation_square_penalty"):
            self.components["height_deviation_square_penalty"].value = (sim.robot_y_position - sim.episode_robot_y_initial_position) ** 2
            total_reward += self.components["height_deviation_square_penalty"].value * self.components["height_deviation_square_penalty"].weight

        if self.is_component_enabled("success_bonus"):
            if sim.episode_termination == "success":
                self.components["success_bonus"].value = 1
                total_reward += self.components["success_bonus"].weight

        if self.is_component_enabled("effort_penalty"):
            effort = sum(abs(v) for v in sim.joint_velocities)
            self.components["effort_penalty"].value = effort
            total_reward += effort * self.components["effort_penalty"].weight

<<<<<<< HEAD
        # Evita mudanças de direção
        if self.is_component_enabled("direction_change_penalty"):
            action_products = action * sim.episode_last_action
            direction_changes = np.sum(action_products < 0)
=======
        if self.is_component_enabled("effort_square_penalty"):
            effort = sum(v**2 for v in sim.joint_velocities)
            self.components["effort_square_penalty"].value = effort
            total_reward += effort * self.components["effort_square_penalty"].weight

        if self.is_component_enabled("direction_change_penalty"):
            action_products = action * sim.episode_last_action  # Números positivos indicam que a direção é a mesma
            direction_changes = np.sum(action_products < 0)  # Conta mudanças de direção
>>>>>>> 73a1a4a0
            self.components["direction_change_penalty"].value = direction_changes
            total_reward += direction_changes * self.components["direction_change_penalty"].weight

        if self.is_component_enabled("foot_clearance"):
            foot_height = 0

            if not sim.robot_left_foot_contact:
                foot_height += sim.robot_left_foot_height

            if not sim.robot_right_foot_contact:
                foot_height += sim.robot_right_foot_height

            self.components["foot_clearance"].value = foot_height
            total_reward += self.components["foot_clearance"].value * self.components["foot_clearance"].weight

        if self.is_component_enabled("alternating_foot_contact"):
            self.components["alternating_foot_contact"].value = sim.robot_left_foot_contact != sim.robot_right_foot_contact
            total_reward += self.components["alternating_foot_contact"].value * self.components["alternating_foot_contact"].weight

        if self.is_component_enabled("knee_flexion"):
            self.components["knee_flexion"].value = abs(sim.robot_right_knee_angle) + abs(sim.robot_left_knee_angle)
            total_reward += self.components["knee_flexion"].value * self.components["knee_flexion"].weight

        if self.is_component_enabled("hip_extension"):
            self.components["hip_extension"].value = abs(sim.robot_right_hip_frontal_angle) + abs(sim.robot_left_hip_frontal_angle)
            total_reward += self.components["hip_extension"].value * self.components["hip_extension"].weight

        if self.is_component_enabled("hip_openning"):
            self.components["hip_openning"].value = abs(sim.robot_right_hip_lateral_angle) + abs(sim.robot_left_hip_lateral_angle)
            total_reward += self.components["hip_openning"].value * self.components["hip_openning"].weight

        if self.is_component_enabled("hip_openning_square"):
            self.components["hip_openning_square"].value = sim.robot_right_hip_lateral_angle**2 + sim.robot_left_hip_lateral_angle**2
            total_reward += self.components["hip_openning_square"].value * self.components["hip_openning_square"].weight

        if self.is_component_enabled("jerk_penalty"):
            jerk = sum(abs(v1 - v2) for v1, v2 in zip(sim.joint_velocities, sim.last_joint_velocities))
            self.components["jerk_penalty"].value = jerk
            total_reward += jerk * self.components["jerk_penalty"].weight

        if self.is_component_enabled("y_axis_deviation_penalty"):
            penalty = distance_y_from_center
            self.components["y_axis_deviation_penalty"].value = penalty
            total_reward += penalty * self.components["y_axis_deviation_penalty"].weight

        if self.is_component_enabled("y_axis_deviation_square_penalty"):
            penalty = distance_y_from_center**2
            self.components["y_axis_deviation_square_penalty"].value = penalty
            total_reward += penalty * self.components["y_axis_deviation_square_penalty"].weight

        if self.is_component_enabled("center_bonus"):
            if distance_y_from_center <= self.safe_zone:
                safe_factor = 1.0 - (distance_y_from_center / self.safe_zone)
                self.components["center_bonus"].value = safe_factor
                total_reward += safe_factor * self.components["center_bonus"].weight

        if self.is_component_enabled("warning_penalty"):
            if distance_y_from_center > self.safe_zone and distance_y_from_center <= self.warning_zone:
                warning_factor = (distance_y_from_center - self.safe_zone) / (self.warning_zone - self.safe_zone)
                self.components["warning_penalty"].value = warning_factor
                total_reward += warning_factor * self.components["warning_penalty"].weight

        return total_reward
<<<<<<< HEAD

    def calculate_dpg_with_phases(self, sim, action):
        """
        Calcula recompensa DGP usando o sistema completo de fases da marcha
        """
        if self.phase_detector is None:
            self.logger.warning("DPG com fases ativado mas phase_detector não configurado")
            return self.calculate_standard_reward(sim, action)

        total_reward = 0.0
        w = self.phase_specific_weights

        # VERIFICAÇÃO PARA FASE INICIAL
        if hasattr(self, "gait_phase_dpg") and self.gait_phase_dpg and self.gait_phase_dpg.current_phase == 0:
            # Na fase inicial, dar bônus imediato por qualquer progresso
            if sim.episode_distance > 0.2:  # Apenas 20cm de progresso
                progress_bonus = min(sim.episode_distance / 2.0, 1.0)  # Normalizado para máximo 1.0
                total_reward += progress_bonus * 2.0  # Bônus significativo
                self.logger.debug(f"Fase inicial - Progresso: {sim.episode_distance:.2f}m, Bônus: {progress_bonus:.2f}")

        # 1. Componente de Velocidade (w_v * r_vel)
        velocity_reward = self._calculate_velocity_reward(sim)
        total_reward += w["velocity"] * velocity_reward

        # 2. Componente de Fases e Ângulos Articulares (w_phase * r_ângulos)
        phase_angle_reward = self._calculate_phase_angle_reward(sim)
        total_reward += w["phase_angles"] * phase_angle_reward

        # 3. Componente de Propulsão (w_prop * r_TS)
        propulsion_reward = self._calculate_propulsion_reward(sim)
        total_reward += w["propulsion"] * propulsion_reward

        # 4. Componente de Clearance (w_clr * r_clr)
        clearance_reward = self._calculate_clearance_reward(sim)
        total_reward += w["clearance"] * clearance_reward

        # 5. Componente de Estabilidade (w_stab * r_MoS)
        stability_reward = self._calculate_stability_reward(sim)
        total_reward += w["stability"] * stability_reward

        # 6. Componente de Simetria (w_sym * r_simetria)
        symmetry_reward = self._calculate_symmetry_reward(sim)
        total_reward += w["symmetry"] * symmetry_reward

        # 7. Componente de Coordenação Braço-Perna
        coordination_reward = self._calculate_arm_leg_coordination(sim)
        total_reward += 0.4 * coordination_reward

        # 8. NOVO: Recompensa por Fase de Voo Controlada
        flight_reward = self._calculate_flight_phase_reward(sim)
        total_reward += 0.2 * flight_reward  # Peso leve para voo

        # 9. Penalidades de Eficiência
        effort_cost = self._calculate_effort_cost(sim, action)
        total_reward -= effort_cost

        # 10. Penalidades de Estabilidade Lateral
        lateral_cost = self._calculate_lateral_cost(sim)
        total_reward -= lateral_cost

        # 11. Penalidades por Problemas de Contato
        foot_slap_penalty = self._calculate_anti_foot_slap_penalty(sim)
        total_reward -= 0.8 * foot_slap_penalty  # Peso forte contra foot-slap

        slip_penalty = self._calculate_slip_penalty(sim)
        total_reward -= 0.6 * slip_penalty  # Peso moderado contra escorregamento

        # 12. BÔNUS ADICIONAL PARA FASE INICIAL
        if hasattr(self, "gait_phase_dpg") and self.gait_phase_dpg and self.gait_phase_dpg.current_phase == 0:
            # Bônus por manter estabilidade (evitar quedas)
            stability_bonus = 0.0
            if abs(sim.robot_roll) < 0.3:  # Roll estável
                stability_bonus += 0.5
            if abs(sim.robot_pitch) < 0.3:  # Pitch estável
                stability_bonus += 0.5
            if sim.robot_z_position > 0.6:  # Não caiu
                stability_bonus += 1.0

            total_reward += stability_bonus * 0.5  # Peso moderado

        # 13. Atualizar progressão DPG se disponível
        if hasattr(self, "gait_phase_dpg"):
            episode_results = {
                "distance": sim.episode_distance,
                "success": sim.episode_success,
                "duration": sim.episode_steps * sim.time_step_s,
                "reward": total_reward,
                "roll": abs(sim.robot_roll),  # Adicionado para cálculo de estabilidade
            }
            self.gait_phase_dpg.update_phase(episode_results)

        return total_reward

    def enable_dpg_progression(self, enabled=True):
        """Ativa/desativa progressão por fases para DPG"""
        self.dpg_enabled = enabled
        if enabled:
            if not hasattr(self, "gait_phase_dpg"):
                self.gait_phase_dpg = GaitPhaseDPG(self.logger, self)

            self.gait_phase_dpg._apply_phase_config()  # Aplicar configuração inicial
            self.logger.info("DPG com Fases da Marcha ativado")

            if hasattr(self, "phase_detector") and self.phase_detector:
                self.logger.info("Detector de fases da marcha inicializado")
        else:
            self.logger.info("Sistema de recompensa padrão")

    def _calculate_cross_gait_pattern(self, sim):
        """Calcula recompensa por padrão de marcha cruzada (contralateral)"""

        left_foot_contact = sim.robot_left_foot_contact
        right_foot_contact = sim.robot_right_foot_contact

        try:
            # Para braço direito: ângulo positivo = para trás, negativo = para frente
            right_arm_angle = getattr(sim, "robot_right_shoulder_front_angle", 0)
            left_arm_angle = getattr(sim, "robot_left_shoulder_front_angle", 0)
        except:
            return 0.0

        cross_gait_score = 0.0

        # Perna direita no ar + braço esquerdo para trás
        if not right_foot_contact and left_arm_angle > 0:
            cross_gait_score += 0.5

        # Perna esquerda no ar + braço direito para trás
        if not left_foot_contact and right_arm_angle > 0:
            cross_gait_score += 0.5

        # Perna direita no ar + braço direito para trás (errado)
        if not right_foot_contact and right_arm_angle > 0:
            cross_gait_score -= 0.3

        # Perna esquerda no ar + braço esquerdo para trás (errado)
        if not left_foot_contact and left_arm_angle > 0:
            cross_gait_score -= 0.3

        return max(0.0, cross_gait_score)

    def _calculate_foot_clearance_optimized(self, sim):
        """Calcula recompensa por altura adequada dos pés durante o balanço"""
        optimal_clearance = 0.05  # 5cm ideal durante balanço
        clearance_score = 0.0

        # Pé direito no balanço
        if not sim.robot_right_foot_contact:
            current_clearance = sim.robot_right_foot_height
            # Recompensa por estar próximo da altura ideal
            clearance_error = abs(current_clearance - optimal_clearance)
            clearance_score += max(0, 0.1 - clearance_error)

        # Pé esquerdo no balanço
        if not sim.robot_left_foot_contact:
            current_clearance = sim.robot_left_foot_height
            clearance_error = abs(current_clearance - optimal_clearance)
            clearance_score += max(0, 0.1 - clearance_error)

        return clearance_score

    def _calculate_gait_rhythm(self, sim):
        """Calcula regularidade rítmica da marcha"""
        # Baseado na periodicidade das forças articulares
        if not hasattr(self, "last_step_time"):
            self.last_step_time = time.time()
            self.step_intervals = []
            return 0.5  # Valor neutro inicial

        current_time = time.time()
        step_interval = current_time - self.last_step_time

        # Detectar transição de passo (mudança no contato dos pés)
        foot_state_changed = sim.robot_left_foot_contact != getattr(self, "last_left_contact", False) or sim.robot_right_foot_contact != getattr(self, "last_right_contact", False)

        if foot_state_changed and step_interval > 0.1:  # Evitar detecções muito rápidas
            self.step_intervals.append(step_interval)
            self.last_step_time = current_time

            # Manter apenas últimos 10 intervalos
            if len(self.step_intervals) > 10:
                self.step_intervals.pop(0)

        # Atualizar estados anteriores
        self.last_left_contact = sim.robot_left_foot_contact
        self.last_right_contact = sim.robot_right_foot_contact

        # Calcular regularidade (baixa variância = boa regularidade)
        if len(self.step_intervals) >= 3:
            rhythm_std = np.std(self.step_intervals)
            # Recompensa por baixa variabilidade temporal
            rhythm_score = max(0, 1.0 - rhythm_std * 10)  # Normalizar
            return rhythm_score

        return 0.5  # Valor neutro até ter dados suficientes

    def _calculate_propulsion_reward(self, sim):
        """Recompensa de propulsão baseada no GRF real na fase TS"""
        if self.phase_detector is None:
            return 0.0

        propulsion_reward = 0.0
        current_time = sim.episode_steps * sim.time_step_s

        for foot_side in ["left", "right"]:
            phase, in_contact = self.phase_detector.detect_phase_transition(foot_side, current_time)

            if phase.name == "TS" and in_contact:
                # Calcular impulso de propulsão usando GRF real
                impulse = self.phase_detector.get_propulsion_impulse(foot_side, current_time)

                # Normalizar o impulso (valores típicos: 0-50 N·s)
                normalized_impulse = min(impulse / 50.0, 1.0)

                # Recompensa sigmóide suave
                propulsion = 1.0 / (1.0 + np.exp(-10 * (normalized_impulse - 0.5)))
                propulsion_reward += propulsion

                # Debug opcional
                if sim.episode_steps % 100 == 0:
                    self.logger.debug(f"Propulsão {foot_side}: impulso={impulse:.3f}, norm={normalized_impulse:.3f}, reward={propulsion:.3f}")

        return propulsion_reward

    def _calculate_velocity_reward(self, sim):
        """Recompensa de velocidade baseada no documento, adaptada para fase inicial"""
        vx = getattr(sim, "robot_x_velocity", 0)

        # Valores diferentes para fase inicial vs fases avançadas
        if hasattr(self, "gait_phase_dpg") and self.gait_phase_dpg and self.gait_phase_dpg.current_phase == 0:
            # Fase inicial: mais tolerante, qualquer velocidade positiva é boa
            v_min, v_max = 0.1, 1.0  # Valores muito baixos
            gamma = 1.0  # Linear
        else:
            # Fases normais: valores do documento
            v_min, v_max = 1.2, 2.8
            gamma = 1.4

        # Fórmula do documento: r_vel = clip((v_fwd - v_min)/(v_max - v_min), 0, 1)^γ
        if v_max - v_min > 0:
            normalized_vel = (vx - v_min) / (v_max - v_min)
            clipped_vel = np.clip(normalized_vel, 0.0, 1.0)
            return clipped_vel**gamma
        else:
            return 0.0

    def _calculate_arm_leg_coordination(self, sim):
        """Recompensa por coordenação braço-perna em antífase contralateral"""
        try:
            coordination_reward = 0.0

            # Obter ângulos atuais
            left_hip_angle = getattr(sim, "robot_left_hip_frontal_angle", 0)
            right_hip_angle = getattr(sim, "robot_right_hip_frontal_angle", 0)
            left_shoulder_angle = getattr(sim, "robot_left_shoulder_front_angle", 0)
            right_shoulder_angle = getattr(sim, "robot_right_shoulder_front_angle", 0)

            # Calcular correlações contralaterais
            # Quadril direito vs ombro esquerdo
            right_hip_left_shoulder_corr = self._calculate_instant_correlation(right_hip_angle, left_shoulder_angle)

            # Quadril esquerdo vs ombro direito
            left_hip_right_shoulder_corr = self._calculate_instant_correlation(left_hip_angle, right_shoulder_angle)

            # Recompensar correlação negativa (antífase)
            # Valor ideal: -1 (perfeita antífase)
            coordination_score = 0.0
            coordination_score += max(0, -right_hip_left_shoulder_corr)  # Quanto mais negativo, melhor
            coordination_score += max(0, -left_hip_right_shoulder_corr)

            coordination_reward = coordination_score / 2.0  # Normalizar para 0-1

            # Bônus adicional para padrão cruzado forte
            if coordination_score > 1.5:  # Antífase forte em ambos os lados
                coordination_reward += 0.2

            return min(coordination_reward, 1.0)

        except Exception as e:
            self.logger.warning(f"Erro no cálculo de coordenação braço-perna: {e}")
            return 0.0

    def _calculate_instant_correlation(self, angle1, angle2):
        """Calcula correlação instantânea baseada em sinais normalizados"""
        try:
            # Normalizar ângulos para evitar dominância de magnitude
            norm_angle1 = angle1 / max(abs(angle1), 1.0)  # Evitar divisão por zero
            norm_angle2 = angle2 / max(abs(angle2), 1.0)

            # Correlação instantânea simplificada
            # Produto dos sinais normalizados (proxy para correlação)
            correlation = norm_angle1 * norm_angle2

            # Se ambos estão na mesma direção -> correlação positiva
            # Se estão em direções opostas -> correlação negativa
            return correlation

        except:
            return 0.0

    def _get_shoulder_angles(self, sim, side):
        """Obtém ângulos dos ombros de forma robusta"""
        try:
            if side == "right":
                return getattr(sim, "robot_right_shoulder_front_angle", 0)
            else:
                return getattr(sim, "robot_left_shoulder_front_angle", 0)
        except:
            return 0.0

    def _calculate_flight_phase_reward(self, sim):
        """Recompensa/Penalidade para fase de voo"""
        if self.phase_detector is None:
            return 0.0

        current_time = sim.episode_steps * sim.time_step_s

        # Detectar fase de voo
        in_flight = self.phase_detector.detect_flight_phase()
        flight_duration = self.phase_detector.get_flight_duration(current_time)

        if not in_flight:
            return 0.0

        # Recompensa por voo controlado (durações moderadas)
        # Voo muito curto = marcha, voo muito longo = salto excessivo
        ideal_flight_duration = 0.1  # 100ms ideal para corrida

        if flight_duration > 0:
            duration_error = abs(flight_duration - ideal_flight_duration)
            flight_reward = max(0, 1.0 - (duration_error / 0.05))  # Tolerância de 50ms

            # Penalizar voo excessivamente longo
            if flight_duration > 0.2:  # 200ms = muito longo
                flight_reward *= 0.5

            return flight_reward * 0.3  # Peso moderado

        return 0.0

    def _calculate_anti_foot_slap_penalty(self, sim):
        """Penalidade por foot-slap (plantarflexão rápida após contato)"""
        if self.phase_detector is None:
            return 0.0

        current_time = sim.episode_steps * sim.time_step_s
        total_penalty = 0.0

        for foot_side in ["left", "right"]:
            slap_intensity = self.phase_detector.detect_foot_slap(foot_side, current_time)

            if slap_intensity > 0:
                # Penalidade quadrática (mais sensível a intensidades altas)
                penalty = slap_intensity**2
                total_penalty += penalty

                # Debug
                if sim.episode_steps % 100 == 0:
                    self.logger.debug(f"Foot-slap detectado {foot_side}: intensidade={slap_intensity:.3f}")

        return total_penalty

    def _calculate_slip_penalty(self, sim):
        """Penalidade por escorregamento dos pés"""
        if self.phase_detector is None:
            return 0.0

        current_time = sim.episode_steps * sim.time_step_s
        total_penalty = 0.0

        for foot_side in ["left", "right"]:
            slip_intensity = self.phase_detector.detect_foot_slip(foot_side, current_time)

            if slip_intensity > 0:
                # Penalidade proporcional à intensidade
                penalty = slip_intensity * 0.5  # Peso moderado
                total_penalty += penalty

                # Debug
                if sim.episode_steps % 100 == 0 and slip_intensity > 0.5:
                    tangential_vel = self.phase_detector.get_foot_tangential_velocity(foot_side)
                    self.logger.debug(f"Escorregamento {foot_side}: intensidade={slip_intensity:.3f}, vel={tangential_vel:.4f} m/s")

        return total_penalty

    def _calculate_phase_angle_reward(self, sim):
        """Recompensa por seguir metas articulares da fase atual"""
        if self.phase_detector is None:
            return 0.0

        total_angle_reward = 0.0
        current_time = sim.episode_steps * sim.time_step_s

        for foot_side in ["left", "right"]:
            phase, _ = self.phase_detector.detect_phase_transition(foot_side, current_time)
            phase_name = phase.name

            if phase_name in self.phase_targets:
                target = self.phase_targets[phase_name]

                # Obter ângulos atuais
                hip_angle = self._get_hip_angle(sim, foot_side)
                knee_angle = self._get_knee_angle(sim, foot_side)
                ankle_angle = self._get_ankle_angle(sim, foot_side)

                # Recompensas gaussianas para cada junta
                hip_reward = np.exp(-0.5 * (hip_angle - target["hip"]) ** 2 / target["sigma"] ** 2)
                knee_reward = np.exp(-0.5 * (knee_angle - target["knee"]) ** 2 / target["sigma"] ** 2)
                ankle_reward = np.exp(-0.5 * (ankle_angle - target["ankle"]) ** 2 / target["sigma"] ** 2)

                # Média das recompensas articulares
                phase_reward = (hip_reward + knee_reward + ankle_reward) / 3.0
                total_angle_reward += phase_reward

        return total_angle_reward / 2.0  # Normalizar por 2 pés

    def _calculate_propulsion_reward(self, sim):
        """Recompensa de propulsão na fase TS"""
        if self.phase_detector is None:
            return 0.0

        propulsion_reward = 0.0
        current_time = sim.episode_steps * sim.time_step_s

        for foot_side in ["left", "right"]:
            phase, in_contact = self.phase_detector.detect_phase_transition(foot_side, current_time)

            if phase.name == "TS" and in_contact:
                # Estimativa simplificada de propulsão
                # Em uma implementação completa, usaria GRF real
                ankle_velocity = self._get_ankle_velocity(sim, foot_side)
                propulsion = max(ankle_velocity * 0.1, 0.0)  # Proxy para impulso
                propulsion_reward += np.tanh(0.002 * propulsion)

        return propulsion_reward

    def _calculate_clearance_reward(self, sim):
        """Recompensa por clearance adequado na oscilação"""
        if self.phase_detector is None:
            return 0.0

        clearance_reward = 0.0
        current_time = sim.episode_steps * sim.time_step_s

        for foot_side in ["left", "right"]:
            phase, in_contact = self.phase_detector.detect_phase_transition(foot_side, current_time)

            if not in_contact:  # Fase de oscilação
                foot_height = getattr(sim, f"robot_{foot_side}_foot_height")
                # Sigmoid para clearance ≥ 2.5cm (como no documento)
                clearance = 1.0 / (1.0 + np.exp(-100 * (foot_height - 0.025)))
                clearance_reward += clearance

        return clearance_reward

    def _calculate_stability_reward(self, sim):
        """Recompensa de estabilidade (MoS-lite simplificado)"""
        # MoS-lite simplificado: estabilidade do tronco
        pitch, roll = getattr(sim, "robot_pitch", 0), getattr(sim, "robot_roll", 0)
        stability_penalty = abs(pitch) + abs(roll)

        # Recompensa por baixa instabilidade
        return np.exp(-stability_penalty / 0.35)

    def _calculate_symmetry_reward(self, sim):
        """Recompensa por simetria temporal entre membros"""
        # Simetria simplificada - em implementação completa usaria tempos de apoio
        left_hip = abs(getattr(sim, "robot_left_hip_frontal_angle", 0))
        right_hip = abs(getattr(sim, "robot_right_hip_frontal_angle", 0))

        if left_hip + right_hip == 0:
            return 1.0

        symmetry = 1.0 - abs(left_hip - right_hip) / (left_hip + right_hip)
        return symmetry

    def _calculate_effort_cost(self, sim, action):
        """Custo de esforço (torque + potência + suavidade)"""
        w = self.phase_specific_weights

        # Custo de torque (simplificado)
        joint_velocities = getattr(sim, "joint_velocities", [0])
        torque_cost = w["effort_torque"] * sum(v**2 for v in joint_velocities)

        # Custo de potência (simplificado)
        power_cost = w["effort_power"] * sum(max(0, v) ** 2 for v in joint_velocities)

        # Custo de suavidade de ação
        last_action = getattr(sim, "episode_last_action", np.zeros_like(action))
        action_smoothness_cost = w["action_smoothness"] * np.sum((action - last_action) ** 2)

        return torque_cost + power_cost + action_smoothness_cost

    def _calculate_lateral_cost(self, sim):
        """Penalidade por deriva lateral"""
        w = self.phase_specific_weights
        vy = abs(getattr(sim, "robot_y_velocity", 0))
        return w["lateral_penalty"] * vy

    def _get_hip_angle(self, sim, foot_side):
        """Obtém ângulo do quadril frontal"""
        try:
            if foot_side == "right":
                return sim.robot_right_hip_frontal_angle
            else:
                return sim.robot_left_hip_frontal_angle
        except:
            try:
                # Fallback usando PyBullet diretamente
                if foot_side == "right":
                    joint_name = "base_to_right_hip_ball"
                else:
                    joint_name = "base_to_left_hip_ball"

                joint_index = self._find_joint_index(sim.robot, joint_name)
                if joint_index is not None:
                    joint_state = p.getJointState(sim.robot.id, joint_index)
                    return joint_state[0]  # Posição da junta
                return 0.0
            except:
                return 0.0

    def _get_knee_angle(self, sim, foot_side):
        """Obtém ângulo do joelho"""
        try:
            if foot_side == "right":
                return sim.robot_right_knee_angle
            else:
                return sim.robot_left_knee_angle
        except:
            try:
                if foot_side == "right":
                    return sim.robot.get_joint_angle("right_knee_ball_to_shin")
                else:
                    return sim.robot.get_joint_angle("left_knee_ball_to_shin")
            except:
                return 0.0

    def _get_ankle_angle(self, sim, foot_side):
        """Obtém ângulo do tornozelo frontal"""
        try:
            # Usar o detector de fases que tem acesso ao robô
            if hasattr(self, "phase_detector") and self.phase_detector:
                return self.phase_detector._get_ankle_angle(foot_side)

            # Fallback direto
            if foot_side == "right":
                joint_name = "right_shin_to_ankle_ball"
            else:
                joint_name = "left_shin_to_ankle_ball"

            return sim.robot.get_joint_angle(joint_name)

        except Exception as e:
            self.logger.warning(f"Erro ao obter ângulo do tornozelo {foot_side}: {e}")
            return 0.0

    def _get_ankle_velocity(self, sim, foot_side):
        """Obtém velocidade angular do tornozelo"""
        try:
            if hasattr(self, "phase_detector") and self.phase_detector:
                current_time = sim.episode_steps * sim.time_step_s
                return self.phase_detector.get_ankle_velocity(foot_side, current_time)
            return 0.0
        except:
            return 0.0

    def _get_knee_velocity(self, sim, foot_side):
        """Obtém velocidade angular do joelho"""
        try:
            if hasattr(self, "phase_detector") and self.phase_detector:
                current_time = sim.episode_steps * sim.time_step_s
                return self.phase_detector.get_knee_velocity(foot_side, current_time)
            return 0.0
        except:
            return 0.0

    def _estimate_propulsion(self, sim, foot_side):
        """Estima força de propulsão baseada no movimento do tornozelo"""
        try:
            # Estimativa simplificada: velocidade do tornozelo * "rigidez" estimada
            ankle_velocity = self._get_ankle_velocity(sim, foot_side)
            ankle_angle = self._get_ankle_angle(sim, foot_side)

            # Na fase TS, ângulo negativo (plantarflexão) + velocidade negativa = propulsão
            if ankle_angle < 0 and ankle_velocity < 0:
                propulsion = abs(ankle_velocity * ankle_angle) * 10.0  # Fator de escala
            else:
                propulsion = 0.0

            return propulsion

        except:
            return 0.0

    def _find_joint_index(self, robot, joint_name):
        """Encontra índice da junta pelo nome"""
        try:
            for i in range(p.getNumJoints(robot.id)):
                info = p.getJointInfo(robot.id, i)
                if info[1].decode("utf-8") == joint_name:
                    return i
            return None
        except:
            return None

=======

    def calculate_reward(self, sim, action):
        """Método principal - escolhe entre DPG progressivo ou padrão"""
        if self.dpg_enabled:
            return self.calculate_dpg_reward(sim, action)
        else:
            return self.calculate_standard_reward(sim, action)

>>>>>>> 73a1a4a0
    def get_configuration_as_dict(self):
        """Retorna configuração atual em formato dicionário"""
        config = {}

        for name, component in self.components.items():
            config[name] = {"weight": component.weight, "enabled": component.enabled, "min_value": component.min_value, "max_value": component.max_value}

        return config

    def load_configuration(self, config_dict, is_default_file=False):
        """Carrega configuração de um dicionário"""
        self.logger.info(" RewardSystem.load_configuration called")

        try:
            # Carregar componentes
            if "components" not in config_dict:
                raise ValueError("Configuração inválida: 'components' ausente")

            components_config = config_dict["components"]

            if not is_default_file:
                warning_msg = ""
                missing_components = set(self.default_components.keys()) - set(components_config.keys())
                extra_components = set(components_config.keys()) - set(self.default_components.keys())

                if extra_components:
                    warning_msg += "Componentes extras na configuração carregada, ignorando:\n"

                    for comp in extra_components:
                        warning_msg += f" - {comp}\n"
                        del components_config[comp]

                if missing_components:
                    warning_msg += "Componentes faltando na configuração carregada, usando valores default:\n"

                    for comp in missing_components:
                        warning_msg += f" - {comp}\n"
                        components_config[comp] = self.default_components[comp]
                        components_config[comp]["enabled"] = False  # Desabilitar componentes faltantes por segurança

                if warning_msg:
                    self.logger.warning(warning_msg)

            self.components = {}

            for name, content in components_config.items():
                weight = content.get("weight", 0.0)
                enabled = content.get("enabled", False)
                min_value = content.get("min_value", -float("inf"))
                max_value = content.get("max_value", float("inf"))

                self.components[name] = RewardComponent(name=name, weight=weight, enabled=enabled, min_value=min_value, max_value=max_value)

            self.logger.info("Configuração carregada com sucesso")
            return True

        except Exception as e:
            self.logger.exception("Erro ao carregar configuração")
            return False

    def load_configuration_file(self, filepath, is_default_file=False):
        """Carrega configuração de arquivo JSON"""
        self.logger.info(f" RewardSystem.load_configuration_file called with {filepath}")

        if not filepath.endswith(".json"):
            filepath += ".json"

        filepath = os.path.join(utils.REWARD_CONFIGS_PATH, filepath)

        try:
            with open(filepath, "r") as f:
                config = json.load(f)
            return self.load_configuration(config, is_default_file)
        except Exception as e:
            self.logger.exception(f"Erro ao carregar arquivo de configuração: {filepath}")
            return False

    def update_component(self, name, weight=None, enabled=None):
        """Atualiza um componente - MANTIDO (já existe)"""
        self.logger.info(f" RewardSystem.update_component called for {name}")

        if name not in self.components:
            self.logger.error(f"  Componente {name} não encontrado")
            return False

        if weight is not None:
            self.components[name].weight = weight
            self.logger.info(f"  weight atualizado para {weight}")

        if enabled is not None:
            self.components[name].enabled = enabled
            self.logger.info(f"  enabled atualizado para {enabled}")

        return True
    
    def _calculate_cross_gait_pattern(self, sim):
        """Calcula recompensa por padrão de marcha cruzada"""
        # Implementação básica
        left_foot_contact = sim.robot_left_foot_contact
        right_foot_contact = sim.robot_right_foot_contact

        try:
            right_arm_angle = getattr(sim, "robot_right_shoulder_front_angle", 0)
            left_arm_angle = getattr(sim, "robot_left_shoulder_front_angle", 0)
        except:
            return 0.0

        cross_gait_score = 0.0

        if not right_foot_contact and left_arm_angle > 0:
            cross_gait_score += 0.5

        if not left_foot_contact and right_arm_angle > 0:
            cross_gait_score += 0.5

        return max(0.0, cross_gait_score)<|MERGE_RESOLUTION|>--- conflicted
+++ resolved
@@ -22,7 +22,7 @@
 
         self.logger = logger
         self.components = {}
-        
+
         # DPG
         self.dpg_manager = None
         self.phase_detector = None
@@ -38,7 +38,7 @@
     def set_phase_detector(self, phase_detector):
         """Configura o detector de fases (para compatibilidade com DPG)"""
         self.phase_detector = phase_detector
-        
+
     def set_dpg_manager(self, dpg_manager):
         """Configura o gerenciador DPG (opcional)"""
         self.dpg_manager = dpg_manager
@@ -47,63 +47,28 @@
         """Ativa/desativa progressão por fases para DPG"""
         self.dpg_enabled = enabled
         if enabled:
-            if not hasattr(self, 'gait_phase_dpg'):
+            if not hasattr(self, "gait_phase_dpg"):
                 from dpg_gait_phases import GaitPhaseDPG
+
                 self.gait_phase_dpg = GaitPhaseDPG(self.logger, self)
-                
+
             self.gait_phase_dpg._apply_phase_config()  # Aplicar configuração inicial
             self.logger.info("DPG com Fases da Marcha ativado")
-            
-            if hasattr(self, 'phase_detector') and self.phase_detector:
+
+            if hasattr(self, "phase_detector") and self.phase_detector:
                 self.logger.info("Detector de fases da marcha inicializado")
         else:
             self.logger.info("Sistema de recompensa padrão")
-            
+
     def is_component_enabled(self, name):
         if name not in self.components:
             return False
         return self.components[name].enabled
 
-<<<<<<< HEAD
-    def _initialize_phase_targets(self):
-        """Metas articulares por fase baseadas no documento"""
-        return {
-            "IC": {"hip": +0.35, "knee": +0.10, "ankle": +0.05, "sigma": 0.10},
-            "LR": {"hip": +0.30, "knee": +0.15, "ankle": +0.05, "sigma": 0.12},
-            "MS": {"hip": +0.10, "knee": +0.05, "ankle": +0.10, "sigma": 0.12},
-            "TS": {"hip": -0.20, "knee": +0.05, "ankle": -0.30, "sigma": 0.15},
-            "PS": {"hip": 0.00, "knee": +0.40, "ankle": -0.10, "sigma": 0.15},
-            "ISw": {"hip": +0.25, "knee": +1.00, "ankle": +0.08, "sigma": 0.20},
-            "MSw": {"hip": +0.40, "knee": +0.50, "ankle": +0.05, "sigma": 0.20},
-            "TSw": {"hip": +0.30, "knee": +0.10, "ankle": +0.02, "sigma": 0.12},
-        }
-
-    def _initialize_phase_weights(self):
-        """Pesos das recompensas por fase baseados no documento"""
-        return {
-            "velocity": 2.0,  # w_v
-            "phase_angles": 1.6,  # w_phase
-            "propulsion": 0.6,  # w_prop
-            "clearance": 0.5,  # w_clr
-            "stability": 0.8,  # w_stab
-            "symmetry": 0.3,  # w_sym
-            "effort_torque": 1e-4,  # w_tau
-            "effort_power": 1e-5,  # w_P
-            "action_smoothness": 1e-3,  # w_jerk
-            "lateral_penalty": 0.2,  # w_perp
-            "slip_penalty": 0.5,  # w_slip
-        }
-
-    def set_phase_detector(self, phase_detector):
-        """Configura o detector de fases"""
-        self.phase_detector = phase_detector
-
-=======
->>>>>>> 73a1a4a0
     def calculate_reward(self, sim, action):
         """Método principal - escolhe entre DPG progressivo ou padrão"""
         # Modifique esta verificação:
-        if hasattr(self, 'dpg_manager') and self.dpg_manager and self.dpg_manager.config.enabled:
+        if hasattr(self, "dpg_manager") and self.dpg_manager and self.dpg_manager.config.enabled:
             return self.calculate_dpg_reward(sim, action)
         else:
             return self.calculate_standard_reward(sim, action)
@@ -119,23 +84,14 @@
 
         distance_y_from_center = abs(sim.robot_y_position)
 
-<<<<<<< HEAD
         # COMPONENTES PARA MARCHA
 
         # 1. PROGRESSO E VELOCIDADE
-=======
-        # Componentes de recompensa
-        if self.is_component_enabled("gait_state_change"):
-            self.components["gait_state_change"].value = sim.has_gait_state_changed
-            total_reward += self.components["gait_state_change"].value * self.components["gait_state_change"].weight
-
->>>>>>> 73a1a4a0
         if self.is_component_enabled("progress"):
             progress = sim.target_x_velocity - abs(sim.target_x_velocity - sim.robot_x_velocity)
             self.components["progress"].value = progress
             total_reward += progress * self.components["progress"].weight
 
-<<<<<<< HEAD
         # 2. ESTABILIDADE DA MARCHA (Controle postural)
         if self.is_component_enabled("stability_pitch"):
             pitch_error = (sim.robot_pitch - sim.target_pitch_rad) ** 2
@@ -146,22 +102,19 @@
             roll_error = sim.robot_roll**2
             self.components["stability_roll"].value = roll_error
             total_reward += roll_error * self.components["stability_roll"].weight
-=======
-        if self.is_component_enabled("distance_bonus"):
-            self.components["distance_bonus"].value = sim.episode_distance
-            total_reward += sim.episode_distance * self.components["distance_bonus"].weight
->>>>>>> 73a1a4a0
-
+
+        # 3. PADRÃO DE MARCHA CRUZADA (Coordenação braço-perna)
         if self.is_component_enabled("gait_pattern_cross"):
             cross_gait_score = self._calculate_cross_gait_pattern(sim)
             self.components["gait_pattern_cross"].value = cross_gait_score
             total_reward += cross_gait_score * self.components["gait_pattern_cross"].weight
 
-        if self.is_component_enabled("stability_roll"):
-            self.components["stability_roll"].value = sim.robot_roll**2
-            total_reward += sim.robot_roll**2 * self.components["stability_roll"].weight
-
-<<<<<<< HEAD
+        # 4. ALTERNÂNCIA DE PASSOS (Critério fundamental da marcha)
+        if self.is_component_enabled("alternating_foot_contact"):
+            alternation = sim.robot_left_foot_contact != sim.robot_right_foot_contact
+            self.components["alternating_foot_contact"].value = alternation
+            total_reward += alternation * self.components["alternating_foot_contact"].weight
+
         # 5. ALTURA ADEQUADA DOS PÉS (Clearance durante o balanço)
         if self.is_component_enabled("foot_clearance_original"):
             foot_height = 0
@@ -179,33 +132,36 @@
             clearance_score = self._calculate_foot_clearance_optimized(sim)
             self.components["foot_clearance"].value = clearance_score
             total_reward += clearance_score * self.components["foot_clearance"].weight
-=======
-        if self.is_component_enabled("stability_pitch"):
-            self.components["stability_pitch"].value = (sim.robot_pitch - sim.target_pitch_rad) ** 2
-            total_reward += self.components["stability_pitch"].value * self.components["stability_pitch"].weight
->>>>>>> 73a1a4a0
-
-        if self.is_component_enabled("pitch_forward_bonus"):
-            target_forward_pitch = 0.05
-            pitch_error = abs(sim.robot_pitch - target_forward_pitch)
-            pitch_bonus = max(0, 0.1 - pitch_error)
-            self.components["pitch_forward_bonus"].value = pitch_bonus
-            total_reward += pitch_bonus * self.components["pitch_forward_bonus"].weight
-
-        if self.is_component_enabled("stability_yaw"):
-            self.components["stability_yaw"].value = sim.robot_yaw**2
-            total_reward += sim.robot_yaw**2 * self.components["stability_yaw"].weight
-
+
+        # 6. PADRÃO RÍTMICO (Regularidade da marcha)
+        if self.is_component_enabled("gait_rhythm"):
+            rhythm_score = self._calculate_gait_rhythm(sim)
+            self.components["gait_rhythm"].value = rhythm_score
+            total_reward += rhythm_score * self.components["gait_rhythm"].weight
+
+        # 7. EFICIÊNCIA ENERGÉTICA (Movimentos suaves)
+        if self.is_component_enabled("effort_square_penalty"):
+            effort = sum(v**2 for v in sim.joint_velocities)
+            self.components["effort_square_penalty"].value = effort
+            total_reward += effort * self.components["effort_square_penalty"].weight
+
+        # 8. CONTROLE DE TRAJETÓRIA (Manter direção)
         if self.is_component_enabled("yaw_penalty"):
             if sim.episode_termination == "yaw_deviated":
                 self.components["yaw_penalty"].value = 1
                 total_reward += self.components["yaw_penalty"].weight
 
+        # 9. ESTABILIDADE VERTICAL (Controle de altura do corpo)
+        if self.is_component_enabled("height_deviation_square_penalty"):
+            height_error = (sim.robot_z_position - 0.8) ** 2  # Altura ideal ~0.8m
+            self.components["height_deviation_square_penalty"].value = height_error
+            total_reward += height_error * self.components["height_deviation_square_penalty"].weight
+
+        # 10. PENALIDADES POR QUEDA (Segurança)
         if self.is_component_enabled("fall_penalty"):
             if sim.episode_termination == "fell":
                 self.components["fall_penalty"].value = 1
                 total_reward += self.components["fall_penalty"].weight
-<<<<<<< HEAD
 
         # DEMAIS COMPONENTES
 
@@ -230,8 +186,16 @@
         if self.is_component_enabled("stability_yaw"):
             self.components["stability_yaw"].value = sim.robot_yaw**2
             total_reward += sim.robot_yaw**2 * self.components["stability_yaw"].weight
-=======
->>>>>>> 73a1a4a0
+
+        if self.is_component_enabled("yaw_penalty"):
+            if sim.episode_termination == "yaw_deviated":
+                self.components["yaw_penalty"].value = 1
+                total_reward += self.components["yaw_penalty"].weight
+
+        if self.is_component_enabled("fall_penalty"):
+            if sim.episode_termination == "fell":
+                self.components["fall_penalty"].value = 1
+                total_reward += self.components["fall_penalty"].weight
 
         if self.is_component_enabled("height_deviation_penalty"):
             self.components["height_deviation_penalty"].value = abs(sim.robot_y_position - sim.episode_robot_y_initial_position)
@@ -251,21 +215,10 @@
             self.components["effort_penalty"].value = effort
             total_reward += effort * self.components["effort_penalty"].weight
 
-<<<<<<< HEAD
         # Evita mudanças de direção
         if self.is_component_enabled("direction_change_penalty"):
             action_products = action * sim.episode_last_action
             direction_changes = np.sum(action_products < 0)
-=======
-        if self.is_component_enabled("effort_square_penalty"):
-            effort = sum(v**2 for v in sim.joint_velocities)
-            self.components["effort_square_penalty"].value = effort
-            total_reward += effort * self.components["effort_square_penalty"].weight
-
-        if self.is_component_enabled("direction_change_penalty"):
-            action_products = action * sim.episode_last_action  # Números positivos indicam que a direção é a mesma
-            direction_changes = np.sum(action_products < 0)  # Conta mudanças de direção
->>>>>>> 73a1a4a0
             self.components["direction_change_penalty"].value = direction_changes
             total_reward += direction_changes * self.components["direction_change_penalty"].weight
 
@@ -329,14 +282,12 @@
                 total_reward += warning_factor * self.components["warning_penalty"].weight
 
         return total_reward
-<<<<<<< HEAD
-
-    def calculate_dpg_with_phases(self, sim, action):
-        """
-        Calcula recompensa DGP usando o sistema completo de fases da marcha
-        """
-        if self.phase_detector is None:
-            self.logger.warning("DPG com fases ativado mas phase_detector não configurado")
+
+    def calculate_reward(self, sim, action):
+        """Método principal - escolhe entre DPG progressivo ou padrão"""
+        if self.dpg_enabled:
+            return self.calculate_dpg_reward(sim, action)
+        else:
             return self.calculate_standard_reward(sim, action)
 
         total_reward = 0.0
@@ -428,6 +379,8 @@
         self.dpg_enabled = enabled
         if enabled:
             if not hasattr(self, "gait_phase_dpg"):
+                from dpg_gait_phases import GaitPhaseDPG
+
                 self.gait_phase_dpg = GaitPhaseDPG(self.logger, self)
 
             self.gait_phase_dpg._apply_phase_config()  # Aplicar configuração inicial
@@ -936,16 +889,6 @@
         except:
             return None
 
-=======
-
-    def calculate_reward(self, sim, action):
-        """Método principal - escolhe entre DPG progressivo ou padrão"""
-        if self.dpg_enabled:
-            return self.calculate_dpg_reward(sim, action)
-        else:
-            return self.calculate_standard_reward(sim, action)
-
->>>>>>> 73a1a4a0
     def get_configuration_as_dict(self):
         """Retorna configuração atual em formato dicionário"""
         config = {}
@@ -1040,7 +983,7 @@
             self.logger.info(f"  enabled atualizado para {enabled}")
 
         return True
-    
+
     def _calculate_cross_gait_pattern(self, sim):
         """Calcula recompensa por padrão de marcha cruzada"""
         # Implementação básica
